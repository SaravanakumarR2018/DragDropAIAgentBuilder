--- conflicted
+++ resolved
@@ -78,31 +78,18 @@
 
   async function handleGetNames() {
     setLoadingNames(true);
-<<<<<<< HEAD
-    const unavaliableNames: Array<string> = [];
-    await getStoreComponents({ fields: ["name"], filterByUser: true }).then(
-      (res) => {
-        res?.results?.forEach((element: any) => {
-          if (element.is_component === is_component)
-            unavaliableNames.push(element.name);
-        });
-        setUnavaliableNames(unavaliableNames);
-        setLoadingNames(false);
-      }
-    );
-=======
     const unavaliableNames: Array<{ id: string; name: string }> = [];
     await getStoreComponents({
       fields: ["name", "id"],
       filterByUser: true,
     }).then((res) => {
       res?.results?.forEach((element: any) => {
-        unavaliableNames.push({ name: element.name, id: element.id });
+        if (element.is_component === is_component)
+          unavaliableNames.push({ name: element.name, id: element.id });
       });
       setUnavaliableNames(unavaliableNames);
       setLoadingNames(false);
     });
->>>>>>> d11719b6
   }
 
   useEffect(() => {
