--- conflicted
+++ resolved
@@ -1,4 +1,4 @@
-import { Fragment, useContext, useRef, useState } from "react";
+import { useContext, useRef, useState } from "react";
 import { PopUpContext } from "../../contexts/popUpContext";
 import AceEditor from "react-ace";
 import "ace-builds/src-noconflict/mode-python";
@@ -9,7 +9,6 @@
 import { darkContext } from "../../contexts/darkContext";
 import { UpdateTemplate, postValidateCode } from "../../controllers/API";
 import { alertContext } from "../../contexts/alertContext";
-import { TabsContext } from "../../contexts/tabsContext";
 import {
   Dialog,
   DialogContent,
@@ -21,22 +20,18 @@
 } from "../../components/ui/dialog";
 import { Button } from "../../components/ui/button";
 import { CODE_PROMPT_DIALOG_SUBTITLE } from "../../constants";
-<<<<<<< HEAD
 import { TerminalSquare } from "lucide-react";
-=======
-import Loading from "../../components/ui/loading";
-import { APIClassType, APITemplateType } from "../../types/api";
->>>>>>> 19be2e81
+import { APIClassType } from "../../types/api";
 
 export default function CodeAreaModal({
   value,
   setValue,
   nodeClass,
-  setNodeClass
+  setNodeClass,
 }: {
   setValue: (value: string) => void;
   value: string;
-  nodeClass: APIClassType,
+  nodeClass: APIClassType;
   setNodeClass: (Class: APIClassType) => void;
 }) {
   const [open, setOpen] = useState(true);
@@ -91,19 +86,17 @@
       .catch((_) => {
         setLoading(false);
         setErrorData({
-          title:
-            "There is something wrong with this code, please review it",
-        })
-      }
-      );
-    UpdateTemplate('code',nodeClass).then((apiReturn) => {
+          title: "There is something wrong with this code, please review it",
+        });
+      });
+    UpdateTemplate("code", nodeClass).then((apiReturn) => {
       const data = apiReturn.data;
       if (data) {
-        console.log(data)   
+        console.log(data);
         setNodeClass(data);
         setModalOpen(false);
       }
-    })
+    });
   }
 
   return (
@@ -140,11 +133,7 @@
         </div>
 
         <DialogFooter>
-          <Button
-            className="mt-3"
-            onClick={handleClick}
-            type="submit"
-          >
+          <Button className="mt-3" onClick={handleClick} type="submit">
             {/* {loading?(<Loading/>):'Check & Save'} */}
             Check & Save
           </Button>
