import { useEffect, useMemo, useState } from "react";
import { FormProvider, useForm, useWatch } from "react-hook-form";
import { Link, useLocation, useNavigate } from "react-router-dom";
import CollectionCardComponent from "../../../../components/cardComponent";
import CardsWrapComponent from "../../../../components/cardsWrapComponent";
import IconComponent from "../../../../components/genericIconComponent";
import PaginatorComponent from "../../../../components/paginatorComponent";
import { SkeletonCardComponent } from "../../../../components/skeletonCardComponent";
import { Button } from "../../../../components/ui/button";
import { UPLOAD_ERROR_ALERT } from "../../../../constants/alerts_constants";
import DeleteConfirmationModal from "../../../../modals/deleteConfirmationModal";
import useAlertStore from "../../../../stores/alertStore";
import { useDarkStore } from "../../../../stores/darkStore";
import useFlowsManagerStore from "../../../../stores/flowsManagerStore";
import { useFolderStore } from "../../../../stores/foldersStore";
import { FlowType } from "../../../../types/flow";
import { downloadFlow, removeApiKeys } from "../../../../utils/reactflowUtils";
import useFileDrop from "../../hooks/use-on-file-drop";
import { getNameByType } from "../../utils/get-name-by-type";
import { sortFlows } from "../../utils/sort-flows";
import EmptyComponent from "../emptyComponent";
import HeaderComponent from "../headerComponent";
import useDeleteMultipleFlows from "./hooks/use-delete-multiple";
import useDescriptionModal from "./hooks/use-description-modal";
import useFilteredFlows from "./hooks/use-filtered-flows";
import useDuplicateFlows from "./hooks/use-handle-duplicate";
import useExportFlows from "./hooks/use-handle-export";
import useSelectAll from "./hooks/use-handle-select-all";
import useSelectOptionsChange from "./hooks/use-select-options-change";
import useSelectedFlows from "./hooks/use-selected-flows";

export default function ComponentsComponent({
  type = "all",
}: {
  type?: string;
}) {
  const uploadFlow = useFlowsManagerStore((state) => state.uploadFlow);
  const removeFlow = useFlowsManagerStore((state) => state.removeFlow);
  const isLoading = useFlowsManagerStore((state) => state.isLoading);
  const setAllFlows = useFlowsManagerStore((state) => state.setAllFlows);
  const allFlows = useFlowsManagerStore((state) => state.allFlows);

  const flowsFromFolder = useFolderStore(
    (state) => state.selectedFolder?.flows
  );

  const setSuccessData = useAlertStore((state) => state.setSuccessData);
  const setErrorData = useAlertStore((state) => state.setErrorData);
  const [openDelete, setOpenDelete] = useState(false);
  const searchFlowsComponents = useFlowsManagerStore(
    (state) => state.searchFlowsComponents
  );

  const setSelectedFlowsComponentsCards = useFlowsManagerStore(
    (state) => state.setSelectedFlowsComponentsCards
  );

  const selectedFlowsComponentsCards = useFlowsManagerStore(
    (state) => state.selectedFlowsComponentsCards
  );

  const [handleFileDrop] = useFileDrop(uploadFlow, type)!;
  const [pageSize, setPageSize] = useState(20);
  const [pageIndex, setPageIndex] = useState(1);
  const navigate = useNavigate();
  const location = useLocation();
  const all: FlowType[] = sortFlows(allFlows, type);
  const start = (pageIndex - 1) * pageSize;
  const end = start + pageSize;
  const data: FlowType[] = all?.slice(start, end);

  const name = getNameByType(type);

  const folderId = location?.state?.folderId;
  const getFolderById = useFolderStore((state) => state.getFolderById);
  const myCollectionId = useFolderStore((state) => state.myCollectionId);
  const getFoldersApi = useFolderStore((state) => state.getFoldersApi);
  const setFolderUrl = useFolderStore((state) => state.setFolderUrl);
  const addFlow = useFlowsManagerStore((state) => state.addFlow);

  const cardTypes = useMemo(() => {
    if (window.location.pathname.includes("components")) {
      return "Components";
    }
    if (window.location.pathname.includes("flows")) {
      return "Flows";
    }
    return "Items";
  }, [window.location]);

  useEffect(() => {
    setFolderUrl(folderId ?? "");
    setSelectedFlowsComponentsCards([]);
    handleSelectAll(false);
    getFolderById(folderId ? folderId : myCollectionId);
  }, [location]);

  useFilteredFlows(flowsFromFolder, searchFlowsComponents, setAllFlows);

  const resetFilter = () => {
    setPageIndex(1);
    setPageSize(20);
  };

  const { getValues, control, setValue } = useForm();
  const entireFormValues = useWatch({ control });

  const methods = useForm();

  const { handleSelectAll } = useSelectAll(
    flowsFromFolder,
    getValues,
    setValue
  );

<<<<<<< HEAD
  const handleSelectOptionsChange = (action: string) => {
    const hasSelected = selectedFlowsComponentsCards?.length > 0;
    if (!hasSelected) {
      setErrorData({
        title: "No items selected",
        list: ["Please select items to delete"],
      });
      return;
    }
    if (action === "delete") {
      setOpenDelete(true);
    } else if (action === "duplicate") {
      handleDuplicate();
    } else if (action === "export") {
      handleExport();
    }
  };

  const handleDuplicate = () => {
    Promise.all(
      selectedFlowsComponentsCards.map((selectedFlow) =>
        addFlow(
          true,
          allFlows.find((flow) => flow.id === selectedFlow)
        )
      )
    ).then(() => {
      resetFilter();
      getFoldersApi(true);
      if (!folderId || folderId === myCollectionId) {
        getFolderById(folderId ? folderId : myCollectionId);
      }
      setSelectedFlowsComponentsCards([]);

      setSuccessData({ title: "Flows duplicated successfully" });
    });
  };

  const handleImport = () => {
    uploadFlow({ newProject: true, isComponent: false })
      .then(() => {
        resetFilter();
        getFoldersApi(true);
        if (!folderId || folderId === myCollectionId) {
          getFolderById(folderId ? folderId : myCollectionId);
        }
        setSelectedFlowsComponentsCards([]);

        setSuccessData({ title: "Flows imported successfully" });
      })
      .catch((error) => {
        setErrorData({
          title: UPLOAD_ERROR_ALERT,
          list: [error],
        });
      });
  };

  const version = useDarkStore((state) => state.version);

  const handleExport = () => {
    selectedFlowsComponentsCards.map((selectedFlowId) => {
      const selectedFlow = allFlows.find((flow) => flow.id === selectedFlowId);
      downloadFlow(
        removeApiKeys({
          id: selectedFlow!.id,
          data: selectedFlow!.data!,
          description: selectedFlow!.description,
          name: selectedFlow!.name,
          last_tested_version: version,
          is_component: false,
        }),
        selectedFlow!.name,
        selectedFlow!.description
      );
    });
    setSuccessData({ title: "Flows exported successfully" });
  };

  const handleDeleteMultiple = () => {
    removeFlow(selectedFlowsComponentsCards)
      .then(() => {
        resetFilter();
        getFoldersApi(true);
        if (!folderId || folderId === myCollectionId) {
          getFolderById(folderId ? folderId : myCollectionId);
        }
        setSuccessData({
          title: "Selected items deleted successfully",
        });
      })
      .catch(() => {
        setErrorData({
          title: "Error deleting items",
          list: ["Please try again"],
        });
      });
  };
  const { handleDuplicate } = useDuplicateFlows(
    selectedFlowsComponentsCards,
    addFlow,
    allFlows,
    resetFilter,
    getFoldersApi,
    folderId,
    myCollectionId,
    getFolderById,
    setSuccessData,
    setSelectedFlowsComponentsCards,
    handleSelectAll,
    cardTypes
  );

  const version = useDarkStore((state) => state.version);

=======
  const { handleDuplicate } = useDuplicateFlows(
    selectedFlowsComponentsCards,
    addFlow,
    allFlows,
    resetFilter,
    getFoldersApi,
    folderId,
    myCollectionId,
    getFolderById,
    setSuccessData,
    setSelectedFlowsComponentsCards,
    handleSelectAll,
    cardTypes
  );

  const version = useDarkStore((state) => state.version);

>>>>>>> e6fefa68
  const { handleExport } = useExportFlows(
    selectedFlowsComponentsCards,
    allFlows,
    downloadFlow,
    removeApiKeys,
    version,
    setSuccessData,
    setSelectedFlowsComponentsCards,
    handleSelectAll,
    cardTypes
  );

  const { handleSelectOptionsChange } = useSelectOptionsChange(
    selectedFlowsComponentsCards,
    setErrorData,
    setOpenDelete,
    handleDuplicate,
    handleExport
  );

  const { handleDeleteMultiple } = useDeleteMultipleFlows(
    selectedFlowsComponentsCards,
    removeFlow,
    resetFilter,
    getFoldersApi,
    folderId,
    myCollectionId,
    getFolderById,
    setSuccessData,
    setErrorData
  );

  useSelectedFlows(entireFormValues, setSelectedFlowsComponentsCards);

  const descriptionModal = useDescriptionModal(
    selectedFlowsComponentsCards,
    type
  );

  const getTotalRowsCount = () => {
    if (type === "all") return allFlows?.length;

    return allFlows?.filter(
      (f) => (f.is_component ?? false) === (type === "component")
    )?.length;
  };

  return (
    <>
      <div className="flex w-full gap-4 pb-5">
        {allFlows?.length > 0 && (
          <HeaderComponent
            handleDelete={() => handleSelectOptionsChange("delete")}
            handleSelectAll={handleSelectAll}
            handleDuplicate={() => handleSelectOptionsChange("duplicate")}
            handleExport={() => handleSelectOptionsChange("export")}
            disableFunctions={!(selectedFlowsComponentsCards?.length > 0)}
          />
        )}
      </div>

      <CardsWrapComponent
        onFileDrop={handleFileDrop}
        dragMessage={`Drag your ${name} here`}
      >
        <div className="flex h-full w-full flex-col justify-between">
          <div className="flex w-full flex-col gap-4">
            {!isLoading && data?.length === 0 ? (
              <EmptyComponent />
            ) : (
              <div className="grid w-full gap-4 md:grid-cols-2 lg:grid-cols-2">
                {isLoading === false && data?.length > 0 ? (
                  <>
                    {data?.map((item) => (
                      <FormProvider {...methods} key={item.id}>
                        <form>
                          <CollectionCardComponent
                            is_component={type === "component"}
                            data={{
                              is_component: item.is_component ?? false,
                              ...item,
                            }}
                            disabled={isLoading}
                            data-testid={"edit-flow-button-" + item.id}
                            button={
                              !item.is_component ? (
                                <Link to={"/flow/" + item.id}>
                                  <Button
                                    tabIndex={-1}
                                    variant="outline"
                                    size="sm"
                                    className="whitespace-nowrap"
                                    data-testid={"edit-flow-button-" + item.id}
                                  >
                                    <IconComponent
                                      name="ExternalLink"
                                      className="main-page-nav-button select-none"
                                    />
                                    Edit Flow
                                  </Button>
                                </Link>
                              ) : (
                                <></>
                              )
                            }
                            onClick={
                              !item.is_component
                                ? () => {
                                    navigate("/flow/" + item.id);
                                  }
                                : undefined
                            }
                            playground={!item.is_component}
                            control={control}
                          />
                        </form>
                      </FormProvider>
                    ))}
                  </>
                ) : (
                  <>
                    <SkeletonCardComponent />
                    <SkeletonCardComponent />
                  </>
                )}
              </div>
            )}
          </div>
          {!isLoading && data?.length > 0 && (
            <div className="relative py-6">
              <PaginatorComponent
                storeComponent={true}
                pageIndex={pageIndex}
                pageSize={pageSize}
                rowsCount={[10, 20, 50, 100]}
                totalRowsCount={getTotalRowsCount()}
                paginate={(pageSize, pageIndex) => {
                  setPageIndex(pageIndex);
                  setPageSize(pageSize);
                }}
              ></PaginatorComponent>
            </div>
          )}
        </div>
      </CardsWrapComponent>
      {openDelete && (
        <DeleteConfirmationModal
          open={openDelete}
          setOpen={setOpenDelete}
          onConfirm={handleDeleteMultiple}
          description={descriptionModal}
        >
          <></>
        </DeleteConfirmationModal>
      )}
    </>
  );
}<|MERGE_RESOLUTION|>--- conflicted
+++ resolved
@@ -7,7 +7,6 @@
 import PaginatorComponent from "../../../../components/paginatorComponent";
 import { SkeletonCardComponent } from "../../../../components/skeletonCardComponent";
 import { Button } from "../../../../components/ui/button";
-import { UPLOAD_ERROR_ALERT } from "../../../../constants/alerts_constants";
 import DeleteConfirmationModal from "../../../../modals/deleteConfirmationModal";
 import useAlertStore from "../../../../stores/alertStore";
 import { useDarkStore } from "../../../../stores/darkStore";
@@ -113,105 +112,6 @@
     setValue
   );
 
-<<<<<<< HEAD
-  const handleSelectOptionsChange = (action: string) => {
-    const hasSelected = selectedFlowsComponentsCards?.length > 0;
-    if (!hasSelected) {
-      setErrorData({
-        title: "No items selected",
-        list: ["Please select items to delete"],
-      });
-      return;
-    }
-    if (action === "delete") {
-      setOpenDelete(true);
-    } else if (action === "duplicate") {
-      handleDuplicate();
-    } else if (action === "export") {
-      handleExport();
-    }
-  };
-
-  const handleDuplicate = () => {
-    Promise.all(
-      selectedFlowsComponentsCards.map((selectedFlow) =>
-        addFlow(
-          true,
-          allFlows.find((flow) => flow.id === selectedFlow)
-        )
-      )
-    ).then(() => {
-      resetFilter();
-      getFoldersApi(true);
-      if (!folderId || folderId === myCollectionId) {
-        getFolderById(folderId ? folderId : myCollectionId);
-      }
-      setSelectedFlowsComponentsCards([]);
-
-      setSuccessData({ title: "Flows duplicated successfully" });
-    });
-  };
-
-  const handleImport = () => {
-    uploadFlow({ newProject: true, isComponent: false })
-      .then(() => {
-        resetFilter();
-        getFoldersApi(true);
-        if (!folderId || folderId === myCollectionId) {
-          getFolderById(folderId ? folderId : myCollectionId);
-        }
-        setSelectedFlowsComponentsCards([]);
-
-        setSuccessData({ title: "Flows imported successfully" });
-      })
-      .catch((error) => {
-        setErrorData({
-          title: UPLOAD_ERROR_ALERT,
-          list: [error],
-        });
-      });
-  };
-
-  const version = useDarkStore((state) => state.version);
-
-  const handleExport = () => {
-    selectedFlowsComponentsCards.map((selectedFlowId) => {
-      const selectedFlow = allFlows.find((flow) => flow.id === selectedFlowId);
-      downloadFlow(
-        removeApiKeys({
-          id: selectedFlow!.id,
-          data: selectedFlow!.data!,
-          description: selectedFlow!.description,
-          name: selectedFlow!.name,
-          last_tested_version: version,
-          is_component: false,
-        }),
-        selectedFlow!.name,
-        selectedFlow!.description
-      );
-    });
-    setSuccessData({ title: "Flows exported successfully" });
-  };
-
-  const handleDeleteMultiple = () => {
-    removeFlow(selectedFlowsComponentsCards)
-      .then(() => {
-        resetFilter();
-        getFoldersApi(true);
-        if (!folderId || folderId === myCollectionId) {
-          getFolderById(folderId ? folderId : myCollectionId);
-        }
-        setSuccessData({
-          title: "Selected items deleted successfully",
-        });
-      })
-      .catch(() => {
-        setErrorData({
-          title: "Error deleting items",
-          list: ["Please try again"],
-        });
-      });
-  };
   const { handleDuplicate } = useDuplicateFlows(
     selectedFlowsComponentsCards,
     addFlow,
@@ -229,25 +129,6 @@
 
   const version = useDarkStore((state) => state.version);
 
-=======
-  const { handleDuplicate } = useDuplicateFlows(
-    selectedFlowsComponentsCards,
-    addFlow,
-    allFlows,
-    resetFilter,
-    getFoldersApi,
-    folderId,
-    myCollectionId,
-    getFolderById,
-    setSuccessData,
-    setSelectedFlowsComponentsCards,
-    handleSelectAll,
-    cardTypes
-  );
-
-  const version = useDarkStore((state) => state.version);
-
->>>>>>> e6fefa68
   const { handleExport } = useExportFlows(
     selectedFlowsComponentsCards,
     allFlows,
