import { BellIcon, Home, MoonIcon, SunIcon, Users2 } from "lucide-react";
import { useContext, useEffect, useState } from "react";
import { FaDiscord, FaGithub, FaTwitter } from "react-icons/fa";
import { Button } from "../ui/button";
import { TabsContext } from "../../contexts/tabsContext";
import AlertDropdown from "../../alerts/alertDropDown";
import { alertContext } from "../../contexts/alertContext";
import { darkContext } from "../../contexts/darkContext";
import { PopUpContext } from "../../contexts/popUpContext";
import { typesContext } from "../../contexts/typesContext";
import MenuBar from "./components/menuBar";
import { Link, useLocation, useParams } from "react-router-dom";
import { USER_PROJECTS_HEADER } from "../../constants";
import { getRepoStars } from "../../controllers/API";
import { Separator } from "../ui/separator";
import { Bell } from "lucide-react";

export default function Header() {
  const { flows, addFlow, tabId } = useContext(TabsContext);
  const { openPopUp } = useContext(PopUpContext);
  const { templates } = useContext(typesContext);
  const { id } = useParams();
  const AlertWidth = 384;
  const { dark, setDark } = useContext(darkContext);
  const { notificationCenter, setNotificationCenter, setErrorData } =
    useContext(alertContext);
  const location = useLocation();

  const [stars, setStars] = useState(null);

  useEffect(() => {
    async function fetchStars() {
      const starsCount = await getRepoStars("logspace-ai", "langflow");
      setStars(starsCount);
    }
    fetchStars();
  }, []);
  return (
    <div className="w-full h-12 flex justify-between items-center border-b bg-muted">
      <div className="flex gap-2 justify-start items-center w-96">
        <Link to="/">
          <span className="text-2xl ml-4">⛓️</span>
        </Link>
        {flows.findIndex((f) => tabId === f.id) !== -1 && tabId !== "" && (
          <MenuBar flows={flows} tabId={tabId} />
        )}
      </div>
      <div className="flex gap-2 items-center">
        <Link to="/">
          <Button
            className="gap-2"
            variant={location.pathname === "/" ? "primary" : "secondary"}
            size="sm"
          >
            <Home className="w-4 h-4" />
            <div className="flex-1">{USER_PROJECTS_HEADER}</div>
          </Button>
        </Link>
        <Link to="/community">
          <Button
            className="gap-2"
            variant={
              location.pathname === "/community" ? "primary" : "secondary"
            }
            size="sm"
          >
            <Users2 className="w-4 h-4" />
            <div className="flex-1">Community Examples</div>
          </Button>
        </Link>
      </div>
      <div className="flex justify-end px-2 w-96">
<<<<<<< HEAD
        <div className="ml-auto mr-2 flex gap-5">
          <Button
            asChild
            variant="outline"
            className="text-muted-foreground  "
          >
            <a
              href="https://github.com/logspace-ai/langflow"
              target="_blank"
              rel="noreferrer"
              className="flex"
            >
              <FaGithub className="h-5 w-5 mr-2" />
              Join The Community
            </a>
          </Button>
          <button
            className="text-gray-600 hover:text-gray-500"
=======
        <div className="ml-auto mr-2 flex gap-5 items-center">
          <a
            href="https://github.com/logspace-ai/langflow"
            target="_blank"
            rel="noreferrer"
            className="inline-flex shadow-sm items-center justify-center text-sm font-medium transition-colors focus-visible:outline-none focus-visible:ring-2 focus-visible:ring-ring focus-visible:ring-offset-2 disabled:opacity-50 disabled:pointer-events-none ring-offset-background text-gray-600 dark:text-gray-300 border border-input hover:bg-accent hover:text-accent-foreground h-9 px-3 pr-0 rounded-md"
          >
            <FaGithub className="h-5 w-5 mr-2" />
            Star
            <div className="ml-2 flex text-sm bg-background rounded-md rounded-l-none border px-2 h-9 -mr-px items-center justify-center">
              {stars}
            </div>
          </a>
          <a
            href="https://twitter.com/logspace_ai"
            target="_blank"
            rel="noreferrer"
            className="text-muted-foreground"
          >
            <FaTwitter className="h-5 w-5" />
          </a>
          <a
            href="https://discord.gg/EqksyE2EX9"
            target="_blank"
            rel="noreferrer"
            className="text-muted-foreground"
          >
            <FaDiscord className="h-5 w-5" />
          </a>
          {/* <Separator orientation="vertical" />
          <button
            className="text-gray-600 hover:text-gray-500 dark:text-gray-300 dark:hover:text-gray-200"
>>>>>>> 52329b36
            onClick={() => {
              setDark(!dark);
            }}
          >
            {dark ? (
              <SunIcon className="h-5 w-5" />
            ) : (
              <MoonIcon className="h-5 w-5" />
            )}
          </button>
          <button
            className="text-muted-foreground hover:text-ring relative"
            onClick={(event: React.MouseEvent<HTMLElement>) => {
              setNotificationCenter(false);
              const { top, left } = (
                event.target as Element
              ).getBoundingClientRect();
              openPopUp(
                <>
                  <div
                    className="z-10 absolute"
                    style={{ top: top + 34, left: left - AlertWidth }}
                  >
                    <AlertDropdown />
                  </div>
                  <div className="h-screen w-screen fixed top-0 left-0"></div>
                </>
              );
            }}
          >
            {notificationCenter && (
              <div className="absolute w-1.5 h-1.5 rounded-full bg-destructive right-[3px]"></div>
            )}
            <Bell className="h-5 w-5" aria-hidden="true" />
          </button>
        </div>
      </div>
    </div>
  );
}<|MERGE_RESOLUTION|>--- conflicted
+++ resolved
@@ -70,26 +70,6 @@
         </Link>
       </div>
       <div className="flex justify-end px-2 w-96">
-<<<<<<< HEAD
-        <div className="ml-auto mr-2 flex gap-5">
-          <Button
-            asChild
-            variant="outline"
-            className="text-muted-foreground  "
-          >
-            <a
-              href="https://github.com/logspace-ai/langflow"
-              target="_blank"
-              rel="noreferrer"
-              className="flex"
-            >
-              <FaGithub className="h-5 w-5 mr-2" />
-              Join The Community
-            </a>
-          </Button>
-          <button
-            className="text-gray-600 hover:text-gray-500"
-=======
         <div className="ml-auto mr-2 flex gap-5 items-center">
           <a
             href="https://github.com/logspace-ai/langflow"
@@ -122,7 +102,6 @@
           {/* <Separator orientation="vertical" />
           <button
             className="text-gray-600 hover:text-gray-500 dark:text-gray-300 dark:hover:text-gray-200"
->>>>>>> 52329b36
             onClick={() => {
               setDark(!dark);
             }}
