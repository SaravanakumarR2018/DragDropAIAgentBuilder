--- conflicted
+++ resolved
@@ -11,10 +11,7 @@
 import { cn, toTitleCase } from "../../utils/utils";
 import ForwardedIconComponent from "../genericIconComponent";
 import { Alert, AlertDescription, AlertTitle } from "../ui/alert";
-<<<<<<< HEAD
 import ResetColumns from "./components/ResetColumns";
-=======
->>>>>>> e6fefa68
 import TableOptions from "./components/TableOptions";
 import resetGrid from "./utils/reset-grid-columns";
 
@@ -162,6 +159,19 @@
             }, 100);
           }}
         />
+        <TableOptions
+          stateChange={columnStateChange}
+          hasSelection={realRef.current?.api?.getSelectedRows().length > 0}
+          duplicateRow={props.onDuplicate ? props.onDuplicate : undefined}
+          deleteRow={props.onDelete ? props.onDelete : undefined}
+          resetGrid={() => {
+            console.log("teste");
+            resetGrid(realRef, initialColumnDefs);
+            setTimeout(() => {
+              setColumnStateChange(false);
+            }, 100);
+          }}
+        />
         <ResetColumns resetGrid={() => resetGrid(realRef, initialColumnDefs)} />
       </div>
     );
