--- conflicted
+++ resolved
@@ -13,10 +13,6 @@
   handleUpdateValues,
   debouncedHandleUpdateValues,
   setNode,
-<<<<<<< HEAD
-=======
-  renderTooltips,
->>>>>>> 5f14aece
   setIsLoading
 ) => {
   const setErrorData = useAlertStore((state) => state.setErrorData);
